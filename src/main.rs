--- conflicted
+++ resolved
@@ -15,13 +15,8 @@
         Err(_) => {
             #[cfg(feature = "verbose")]
             eprintln!("couldn't find OUTPUT_FILE in environment variable");
-<<<<<<< HEAD
-            std::process::exit(-1);
+            anyhow::bail!("Missing OUTPUT_FILE environment variable");
         },
-=======
-            anyhow::bail!("Missing OUTPUT_FILE environment variable");
-        }
->>>>>>> d98129d0
     };
 
     let database_url = match env::var("DATABASE_URL") {
@@ -29,13 +24,8 @@
         Err(_) => {
             #[cfg(feature = "verbose")]
             eprintln!("couldn't find DATABASE_URL in environment variable");
-<<<<<<< HEAD
-            std::process::exit(-1);
+            anyhow::bail!("Missing DATABASE_URL environment variable");
         },
-=======
-            anyhow::bail!("Missing DATABASE_URL environment variable");
-        }
->>>>>>> d98129d0
     };
 
     let database_query = match env::var("DATABASE_QUERY") {
@@ -43,13 +33,8 @@
         Err(_) => {
             #[cfg(feature = "verbose")]
             eprintln!("couldn't find DATABASE_QUERY in environment variable");
-<<<<<<< HEAD
-            std::process::exit(-1);
+            anyhow::bail!("Missing DATABASE_QUERY environment variable");
         },
-=======
-            anyhow::bail!("Missing DATABASE_QUERY environment variable");
-        }
->>>>>>> d98129d0
     };
 
     let pool = Pool::new(database_url.as_str())?;
@@ -78,13 +63,8 @@
             None => {
                 #[cfg(feature = "verbose")]
                 eprintln!("Couldn't find extension");
-<<<<<<< HEAD
-                std::process::exit(-1);
+                anyhow::bail!("Couldn't find extension for output file");
             },
-=======
-                anyhow::bail!("Couldn't find extension for output file");
-            }
->>>>>>> d98129d0
         }
     }
 
